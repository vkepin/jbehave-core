--- conflicted
+++ resolved
@@ -2,10 +2,6 @@
 
 import junit.framework.Assert;
 import org.jbehave.core.JUnitStory;
-<<<<<<< HEAD
-import org.jbehave.core.MostUsefulStoryConfiguration;
-=======
->>>>>>> 1a2cfe86
 import org.jbehave.core.annotations.Given;
 import org.jbehave.core.annotations.Then;
 import org.jbehave.core.steps.Steps;
@@ -14,15 +10,7 @@
 public class FailureFollowedByGivenStories extends JUnitStory {
 
 	public FailureFollowedByGivenStories() {
-<<<<<<< HEAD
-        useConfiguration(new MostUsefulStoryConfiguration()
-                .useStoryPathResolver(new UnderscoredCamelCaseResolver(".story"))
-                .useStoryReporter(new PrintStreamOutput()));
-		addSteps(new StepsFactory(new MostUsefulStepsConfiguration())
-				.createCandidateSteps(new SandpitSteps()));
-=======
 		addSteps(new StepsFactory().createCandidateSteps(new SandpitSteps()));
->>>>>>> 1a2cfe86
 	}
 
 	public static class SandpitSteps extends Steps {
