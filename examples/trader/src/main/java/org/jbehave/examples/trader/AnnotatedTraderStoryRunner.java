--- conflicted
+++ resolved
@@ -18,25 +18,19 @@
 import org.jbehave.core.reporters.StoryReporterBuilder;
 import org.jbehave.core.steps.SilentStepMonitor;
 import org.jbehave.core.steps.ParameterConverters.DateConverter;
-<<<<<<< HEAD
-import org.jbehave.examples.trader.converters.TraderConverter;
+import org.jbehave.examples.trader.stories.AndStep.AndSteps;
+import org.jbehave.examples.trader.stories.ClaimsWithNullCalendar.CalendarSteps;
+import org.jbehave.examples.trader.stories.FailureFollowedByGivenStories.SandpitSteps;
+import org.jbehave.examples.trader.stories.PriorityMatching.PriorityMatchingSteps;
 import org.junit.Test;
 
 @WithConfiguration(stepMonitor = SilentStepMonitor.class, 
         stepPatternParser = AnnotatedTraderStoryRunner.MyRegexPrefixCapturingPatternParser.class, 
         storyLoader = AnnotatedTraderStoryRunner.MyStoryLoader.class, 
-        storyReporterBuilder = AnnotatedTraderStoryRunner.MyReportBuilder.class,
-        parameterConverters = { AnnotatedTraderStoryRunner.MyDateConverter.class, AnnotatedTraderStoryRunner.MyTraderConverter.class })
-=======
-import org.junit.Test;
-
-@WithConfiguration(stepMonitor = SilentStepMonitor.class, 
-        storyLoader = AnnotatedTraderStoryRunner.MyStoryLoader.class, 
-        parameterConverters = { AnnotatedTraderStoryRunner.MyDateConverter.class }, 
-        stepPatternParser = AnnotatedTraderStoryRunner.MyRegexPrefixCapturingPatternParser.class, 
-        storyReporterBuilder = AnnotatedTraderStoryRunner.MyReportBuilder.class)
->>>>>>> de13774b
-@WithCandidateSteps(candidateSteps = { TraderSteps.class })
+        storyReporterBuilder = AnnotatedTraderStoryRunner.MyReportBuilder.class, 
+        parameterConverters = { AnnotatedTraderStoryRunner.MyDateConverter.class })
+@WithCandidateSteps(candidateSteps = { TraderSteps.class, BeforeAfterSteps.class, AndSteps.class, CalendarSteps.class, 
+        PriorityMatchingSteps.class, SandpitSteps.class })
 public class AnnotatedTraderStoryRunner {
 
     @Test
@@ -72,14 +66,5 @@
             super(new SimpleDateFormat("yyyy-MM-dd"));
         }
     }
-<<<<<<< HEAD
-    
-    public static class MyTraderConverter extends TraderConverter {
-        public MyTraderConverter(){
-            super(TraderSteps.mockTradePersister());
-        }
-    }
-=======
->>>>>>> de13774b
 
 }