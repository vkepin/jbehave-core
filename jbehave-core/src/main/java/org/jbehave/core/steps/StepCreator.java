--- conflicted
+++ resolved
@@ -163,22 +163,11 @@
             if (isTable(type)) {
                 stepText = stepText.replace(value, PARAMETER_TABLE_START + value + PARAMETER_TABLE_END);
             } else {
-<<<<<<< HEAD
-                // do not mark empty string as parameter (doesn't make sense since replace will put a marker
-                // between every char (JBEHAVE-656) 
-                if(value.equals("")) {
-                  stepText = stepText.replace("\n", PARAMETER_VALUE_NEWLINE);
-                } else {
-                    stepText = stepText.replace(value, PARAMETER_VALUE_START + value + PARAMETER_VALUE_END).replace("\n",
-                            PARAMETER_VALUE_NEWLINE);
-                }
-=======
                 // only mark non-empty string as parameter (JBEHAVE-656)
                 if (!value.trim().isEmpty()) {
                     stepText = stepText.replace(value, PARAMETER_VALUE_START + value + PARAMETER_VALUE_END);
                 }
                 stepText = stepText.replace("\n", PARAMETER_VALUE_NEWLINE);
->>>>>>> c3f8fc69
             }
         }
         return stepText;
