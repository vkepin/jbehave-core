package org.jbehave.core.steps;

import org.apache.commons.lang.StringEscapeUtils;
import org.apache.commons.lang.StringUtils;
import org.apache.commons.lang.WordUtils;
import org.jbehave.core.annotations.Pending;
import org.jbehave.core.configuration.Keywords;
import org.jbehave.core.steps.StepCreator.PendingStep;

import static java.text.MessageFormat.format;

public class PendingStepMethodGenerator {

<<<<<<< HEAD
    private static final String METHOD_SOURCE = "@{0}(\"{1}\")\n@{2}\npublic void {3}() '{'\n  // {4}\n'}'\n";
=======
    private static final String[] REMOVABLES = new String[] { " ", "\'", "\"", "\\.", "\\,", "\\;", "\\:", "\\!",
            "\\|", "<", ">", "\\*", "\\$", "\\\\", "\\/", "\\(", "\\)", "\\{", "\\}", "\\[", "\\]" };
    private static final String METHOD_SOURCE = "@{0}(\"{1}\")\n@{2}\npublic void {3}()'{'\n  // {4}\n'}'\n";
>>>>>>> 5cd5b4d7

    private final Keywords keywords;

    public PendingStepMethodGenerator(Keywords keywords) {
        this.keywords = keywords;
    }

    public String generateMethod(PendingStep step) {
        String stepAsString = step.stepAsString();
        String previousNonAndStepAsString = step.previousNonAndStepAsString();
        StepType stepType = null;
        if (keywords.isAndStep(stepAsString) && previousNonAndStepAsString != null) {
            stepType = keywords.stepTypeFor(previousNonAndStepAsString);
        } else {
            stepType = keywords.stepTypeFor(stepAsString);
        }
        String stepPattern = keywords.stepWithoutStartingWord(stepAsString, stepType);
        String stepAnnotation = StringUtils.capitalize(stepType.name().toLowerCase());
        String methodName = methodName(stepType, stepPattern);
        String pendingAnnotation = Pending.class.getSimpleName();
        return format(METHOD_SOURCE, stepAnnotation, StringEscapeUtils.escapeJava(stepPattern), pendingAnnotation,
                methodName, keywords.pending());
    }

    private String methodName(StepType stepType, String stepPattern) {
        String name = stepType.name().toLowerCase() + WordUtils.capitalize(stepPattern);
        for (String remove : REMOVABLES) {
            name = name.replaceAll(remove, "");
        }
        return name;
    }

}<|MERGE_RESOLUTION|>--- conflicted
+++ resolved
@@ -11,13 +11,9 @@
 
 public class PendingStepMethodGenerator {
 
-<<<<<<< HEAD
-    private static final String METHOD_SOURCE = "@{0}(\"{1}\")\n@{2}\npublic void {3}() '{'\n  // {4}\n'}'\n";
-=======
     private static final String[] REMOVABLES = new String[] { " ", "\'", "\"", "\\.", "\\,", "\\;", "\\:", "\\!",
             "\\|", "<", ">", "\\*", "\\$", "\\\\", "\\/", "\\(", "\\)", "\\{", "\\}", "\\[", "\\]" };
     private static final String METHOD_SOURCE = "@{0}(\"{1}\")\n@{2}\npublic void {3}()'{'\n  // {4}\n'}'\n";
->>>>>>> 5cd5b4d7
 
     private final Keywords keywords;
 
