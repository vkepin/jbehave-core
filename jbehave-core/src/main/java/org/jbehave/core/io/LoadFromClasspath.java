--- conflicted
+++ resolved
@@ -28,13 +28,7 @@
     public String loadResourceAsText(String resourcePath) {
         InputStream stream = resourceAsStream(resourcePath);
         try {
-<<<<<<< HEAD
-            final String result = IOUtils.toString(stream);
-            stream.close();
-            return result;
-=======
             return IOUtils.toString(stream, true);
->>>>>>> 02b7ed89
         } catch (IOException e) {
             throw new InvalidStoryResource(resourcePath, stream, e);
         }
