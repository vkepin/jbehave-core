package org.jbehave.core.io;

import java.io.IOException;
import java.io.InputStream;
import java.net.URL;

/**
 * Loads story resources from URL
 */
public class LoadFromURL implements ResourceLoader, StoryLoader {

    public String loadResourceAsText(String resourcePath) {
        try {
<<<<<<< HEAD
            final InputStream stream = resourceAsStream(resourcePath);
            final String result = IOUtils.toString(stream);
            stream.close();
            return result;
=======
            return IOUtils.toString(resourceAsStream(resourcePath), true);
>>>>>>> 02b7ed89
        } catch (Exception cause) {
            throw new InvalidStoryResource(resourcePath, cause);
        }
    }

    public String loadStoryAsText(String storyPath) {
        return loadResourceAsText(storyPath);
    }

    protected InputStream resourceAsStream(String resourcePath) throws IOException {
        return new URL(resourcePath).openStream();
    }

}<|MERGE_RESOLUTION|>--- conflicted
+++ resolved
@@ -11,14 +11,7 @@
 
     public String loadResourceAsText(String resourcePath) {
         try {
-<<<<<<< HEAD
-            final InputStream stream = resourceAsStream(resourcePath);
-            final String result = IOUtils.toString(stream);
-            stream.close();
-            return result;
-=======
             return IOUtils.toString(resourceAsStream(resourcePath), true);
->>>>>>> 02b7ed89
         } catch (Exception cause) {
             throw new InvalidStoryResource(resourcePath, cause);
         }
