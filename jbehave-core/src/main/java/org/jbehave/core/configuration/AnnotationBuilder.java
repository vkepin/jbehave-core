--- conflicted
+++ resolved
@@ -3,11 +3,7 @@
 import java.util.ArrayList;
 import java.util.List;
 
-<<<<<<< HEAD
 import org.jbehave.core.annotations.WithSteps;
-=======
-import org.jbehave.core.annotations.AddSteps;
->>>>>>> 6c4dbcf2
 import org.jbehave.core.annotations.WithConfiguration;
 import org.jbehave.core.embedder.EmbedderControls;
 import org.jbehave.core.failures.FailureStrategy;
@@ -123,7 +119,7 @@
         return (Class<T>) finder.getAnnotatedValue(WithConfiguration.class, Class.class, name);
     }
 
-    private ParameterConverters parameterConverters(AnnotationFinder annotationFinder) {
+    protected ParameterConverters parameterConverters(AnnotationFinder annotationFinder) {
         List<ParameterConverter> converters = new ArrayList<ParameterConverter>();
         for (Class<ParameterConverter> converterClass : annotationFinder.getAnnotatedClasses(WithConfiguration.class, ParameterConverter.class, "parameterConverters")) {
             converters.add(instanceOf(ParameterConverter.class, converterClass));
