package org.jbehave.core.configuration;

import java.util.ArrayList;
import java.util.List;

import org.jbehave.core.annotations.WithConfiguration;
<<<<<<< HEAD
import org.jbehave.core.annotations.AddSteps;
=======
import org.jbehave.core.annotations.WithSteps;
>>>>>>> 5a366194
import org.jbehave.core.embedder.EmbedderControls;
import org.jbehave.core.failures.FailureStrategy;
import org.jbehave.core.failures.PendingStepStrategy;
import org.jbehave.core.io.StoryLoader;
import org.jbehave.core.io.StoryPathResolver;
import org.jbehave.core.parsers.StepPatternParser;
import org.jbehave.core.parsers.StoryParser;
import org.jbehave.core.reporters.StepdocReporter;
import org.jbehave.core.reporters.StoryReporter;
import org.jbehave.core.reporters.StoryReporterBuilder;
import org.jbehave.core.reporters.ViewGenerator;
import org.jbehave.core.steps.CandidateSteps;
import org.jbehave.core.steps.InjectableStepsFactory;
import org.jbehave.core.steps.InstanceStepsFactory;
import org.jbehave.core.steps.ParameterConverters;
import org.jbehave.core.steps.StepCollector;
import org.jbehave.core.steps.StepFinder;
import org.jbehave.core.steps.StepMonitor;
import org.jbehave.core.steps.ParameterConverters.ParameterConverter;

import com.thoughtworks.paranamer.Paranamer;

public class AnnotationBuilder {

    private final AnnotationMonitor annotationMonitor;

    public AnnotationBuilder() {
        this(new PrintStreamAnnotationMonitor());
    }

    public AnnotationBuilder(AnnotationMonitor annotationMonitor) {
        this.annotationMonitor = annotationMonitor;
    }

    /**
     * Builds Configuration instance based on annotation
     * {@link WithConfiguration} found in the annotated object instance
     * 
     * @param annotatedInstance
     *            the Object instance that contains the annotations
     * @return A Configuration instance
     */
    public Configuration buildConfiguration(Object annotatedInstance) throws MissingAnnotationException {
        AnnotationFinder finder = new AnnotationFinder(annotatedInstance.getClass());

        Configuration configuration = new MostUsefulConfiguration();
        
        if (!finder.isAnnotationPresent(WithConfiguration.class)) {
            return configuration;
        }
        
        configuration.useKeywords(configurationElement(finder, "keywords", Keywords.class));
        configuration.useFailureStrategy(configurationElement(finder, "failureStrategy", FailureStrategy.class));
        configuration.usePendingStepStrategy(configurationElement(finder, "pendingStepStrategy",
                PendingStepStrategy.class));
        configuration.useParanamer(configurationElement(finder, "paranamer", Paranamer.class));
        configuration.useStepCollector(configurationElement(finder, "stepCollector", StepCollector.class));
        configuration.useStepdocReporter(configurationElement(finder, "stepdocReporter", StepdocReporter.class));
        configuration.useStepFinder(configurationElement(finder, "stepFinder", StepFinder.class));
        configuration.useStepMonitor(configurationElement(finder, "stepMonitor", StepMonitor.class));
        configuration.useStepPatternParser(configurationElement(finder, "stepPatternParser", StepPatternParser.class));
        configuration.useStoryLoader(configurationElement(finder, "storyLoader", StoryLoader.class));
        configuration.useStoryParser(configurationElement(finder, "storyParser", StoryParser.class));
        configuration.useStoryPathResolver(configurationElement(finder, "storyPathResolver", StoryPathResolver.class));
        configuration
                .useDefaultStoryReporter(configurationElement(finder, "defaultStoryReporter", StoryReporter.class));
        configuration.useStoryReporterBuilder(configurationElement(finder, "storyReporterBuilder",
                StoryReporterBuilder.class));
        configuration.useViewGenerator(configurationElement(finder, "viewGenerator", ViewGenerator.class));
        configuration.useEmbedderControls(configurationElement(finder, "embedderControls", EmbedderControls.class));
        configuration.useParameterConverters(parameterConverters(finder));
        return configuration;
    }

    /**
<<<<<<< HEAD
     * Builds CandidateSteps using annotation {@link AddSteps} found in the
=======
     * Builds CandidateSteps using annotation {@link WithSteps} found in the
>>>>>>> 5a366194
     * annotated object instance
     * 
     * @param annotatedInstance
     *            the Object instance that contains the annotations
     * @return A List of CandidateSteps instances
     */
    public List<CandidateSteps> buildCandidateSteps(Object annotatedInstance) {
        AnnotationFinder finder = new AnnotationFinder(annotatedInstance.getClass());
<<<<<<< HEAD
        List<Object> stepsInstances = new ArrayList<Object>();        
        Configuration configuration = buildConfiguration(annotatedInstance);
        InjectableStepsFactory factory = new InstanceStepsFactory(configuration);
        if (finder.isAnnotationPresent(AddSteps.class)) {
            if ( finder.isAnnotationValuePresent(AddSteps.class, "instances") ){
                List<Class<Object>> stepsClasses = finder.getAnnotatedClasses(AddSteps.class, Object.class, "instances");
                for (Class<Object> stepsClass : stepsClasses) {
                    stepsInstances.add(instanceOf(stepsClass));
                }             
                factory = new InstanceStepsFactory(configuration, stepsInstances);
            } else {
                annotationMonitor.annotationValueNotFound("instances", AddSteps.class, annotatedInstance);
=======

        List<Object> stepsInstances = new ArrayList<Object>();
        if (finder.isAnnotationPresent(WithSteps.class)) {
            for (Class<Object> stepsClass : finder.getAnnotatedClasses(WithSteps.class, Object.class, "instances")) {
                stepsInstances.add(instanceOf(stepsClass));
>>>>>>> 5a366194
            }
        } else {
            annotationMonitor.annotationNotFound(AddSteps.class, annotatedInstance);
        }

        return factory.createCandidateSteps();
    }

    @SuppressWarnings("unchecked")
    private <T> T configurationElement(AnnotationFinder finder, String name, Class<T> type) {
        return instanceOf((Class<T>) finder.getAnnotatedValue(WithConfiguration.class, Class.class, name));
    }

    private ParameterConverters parameterConverters(AnnotationFinder annotationFinder) {
        List<ParameterConverter> converters = new ArrayList<ParameterConverter>();
        for (Class<ParameterConverter> converterClass : annotationFinder.getAnnotatedClasses(WithConfiguration.class, ParameterConverter.class, "parameterConverters")) {
            converters.add(instanceOf(converterClass));
        }
        return new ParameterConverters().addConverters(converters);
    }

    private <T> T instanceOf(Class<T> ofClass) {
        try {
            return (T) ofClass.newInstance();
        } catch (Exception e) {
            annotationMonitor.elementCreationFailed(ofClass, e);
            throw new RuntimeException(e);
        }
    }

}<|MERGE_RESOLUTION|>--- conflicted
+++ resolved
@@ -3,12 +3,8 @@
 import java.util.ArrayList;
 import java.util.List;
 
+import org.jbehave.core.annotations.WithSteps;
 import org.jbehave.core.annotations.WithConfiguration;
-<<<<<<< HEAD
-import org.jbehave.core.annotations.AddSteps;
-=======
-import org.jbehave.core.annotations.WithSteps;
->>>>>>> 5a366194
 import org.jbehave.core.embedder.EmbedderControls;
 import org.jbehave.core.failures.FailureStrategy;
 import org.jbehave.core.failures.PendingStepStrategy;
@@ -84,11 +80,7 @@
     }
 
     /**
-<<<<<<< HEAD
-     * Builds CandidateSteps using annotation {@link AddSteps} found in the
-=======
      * Builds CandidateSteps using annotation {@link WithSteps} found in the
->>>>>>> 5a366194
      * annotated object instance
      * 
      * @param annotatedInstance
@@ -97,48 +89,45 @@
      */
     public List<CandidateSteps> buildCandidateSteps(Object annotatedInstance) {
         AnnotationFinder finder = new AnnotationFinder(annotatedInstance.getClass());
-<<<<<<< HEAD
         List<Object> stepsInstances = new ArrayList<Object>();        
         Configuration configuration = buildConfiguration(annotatedInstance);
         InjectableStepsFactory factory = new InstanceStepsFactory(configuration);
-        if (finder.isAnnotationPresent(AddSteps.class)) {
-            if ( finder.isAnnotationValuePresent(AddSteps.class, "instances") ){
-                List<Class<Object>> stepsClasses = finder.getAnnotatedClasses(AddSteps.class, Object.class, "instances");
+        if (finder.isAnnotationPresent(WithSteps.class)) {
+            if ( finder.isAnnotationValuePresent(WithSteps.class, "instances") ){
+                List<Class<Object>> stepsClasses = finder.getAnnotatedClasses(WithSteps.class, Object.class, "instances");
                 for (Class<Object> stepsClass : stepsClasses) {
-                    stepsInstances.add(instanceOf(stepsClass));
+                    stepsInstances.add(instanceOf(Object.class, stepsClass));
                 }             
                 factory = new InstanceStepsFactory(configuration, stepsInstances);
             } else {
-                annotationMonitor.annotationValueNotFound("instances", AddSteps.class, annotatedInstance);
-=======
-
-        List<Object> stepsInstances = new ArrayList<Object>();
-        if (finder.isAnnotationPresent(WithSteps.class)) {
-            for (Class<Object> stepsClass : finder.getAnnotatedClasses(WithSteps.class, Object.class, "instances")) {
-                stepsInstances.add(instanceOf(stepsClass));
->>>>>>> 5a366194
+                annotationMonitor.annotationValueNotFound("instances", WithSteps.class, annotatedInstance);
             }
         } else {
-            annotationMonitor.annotationNotFound(AddSteps.class, annotatedInstance);
+            annotationMonitor.annotationNotFound(WithSteps.class, annotatedInstance);
         }
 
         return factory.createCandidateSteps();
     }
 
+    private <T> T configurationElement(AnnotationFinder finder, String name, Class<T> type) {
+        Class<T> implementation = elementImplementation(finder, name);
+        return instanceOf(type, implementation);
+    }
+
     @SuppressWarnings("unchecked")
-    private <T> T configurationElement(AnnotationFinder finder, String name, Class<T> type) {
-        return instanceOf((Class<T>) finder.getAnnotatedValue(WithConfiguration.class, Class.class, name));
+    private <T> Class<T> elementImplementation(AnnotationFinder finder, String name) {
+        return (Class<T>) finder.getAnnotatedValue(WithConfiguration.class, Class.class, name);
     }
 
     private ParameterConverters parameterConverters(AnnotationFinder annotationFinder) {
         List<ParameterConverter> converters = new ArrayList<ParameterConverter>();
         for (Class<ParameterConverter> converterClass : annotationFinder.getAnnotatedClasses(WithConfiguration.class, ParameterConverter.class, "parameterConverters")) {
-            converters.add(instanceOf(converterClass));
+            converters.add(instanceOf(ParameterConverter.class, converterClass));
         }
         return new ParameterConverters().addConverters(converters);
     }
 
-    private <T> T instanceOf(Class<T> ofClass) {
+    protected <T> T instanceOf(Class<T> type, Class<T> ofClass) {
         try {
             return (T) ofClass.newInstance();
         } catch (Exception e) {
