package org.jbehave.core;

public class StoryRunnerMode {
<<<<<<< HEAD
	private boolean batch;
	private boolean skip;
	private boolean ignoreFailureInStories;
	private boolean ignoreFailureInReports;
	private boolean renderReportsAfterStories;

	public StoryRunnerMode() {
		this(false, false, false, false, true);
	}

	public StoryRunnerMode(boolean batch, boolean skip,
			boolean ignoreFailureInStories, boolean ignoreFailureInReports,
			boolean renderReportsAfterStories) {
		this.batch = batch;
		this.skip = skip;
		this.ignoreFailureInStories = ignoreFailureInStories;
		this.ignoreFailureInReports = ignoreFailureInReports;
		this.renderReportsAfterStories = renderReportsAfterStories;
	}
=======
    private boolean batch;
    private boolean skip;
    private boolean ignoreFailureInStories;
	private boolean ignoreFailureInReports;
	private boolean renderReportsAfterStories;

    public StoryRunnerMode() {
        this(false, false, false, false, true);
    }
    
    public StoryRunnerMode(boolean batch, boolean skip, boolean ignoreFailureInStories, boolean ignoreFailureInReports, boolean renderReportsAfterStories) {
        this.batch = batch;
        this.skip = skip;
        this.ignoreFailureInStories = ignoreFailureInStories;
		this.ignoreFailureInReports = ignoreFailureInReports;
		this.renderReportsAfterStories = renderReportsAfterStories;
    }
>>>>>>> d4bb4c15

	public boolean batch() {
		return batch;
	}

	public boolean skip() {
		return skip;
	}

<<<<<<< HEAD
	public boolean ignoreFailureInStories() {
		return ignoreFailureInStories;
	}
=======
    public boolean ignoreFailureInStories() {
        return ignoreFailureInStories;
    }
>>>>>>> d4bb4c15

	public boolean ignoreFailureInReports() {
		return ignoreFailureInReports;
	}

	public boolean renderReportsAfterStories() {
		return renderReportsAfterStories;
	}
<<<<<<< HEAD

	public void doBatch(boolean batch) {
		this.batch = batch;
	}

	public void doSkip(boolean skip) {
		this.skip = skip;
	}

	public void doIgnoreFailureInStories(boolean ignoreFailureInStories) {
		this.ignoreFailureInStories = ignoreFailureInStories;
	}

	public void doIgnoreFailureInReports(boolean ignoreFailureInReports) {
		this.ignoreFailureInReports = ignoreFailureInReports;
	}

	public void doRenderReportsAfterStories(boolean renderReportsAfterStories) {
		this.renderReportsAfterStories = renderReportsAfterStories;
	}

=======
>>>>>>> d4bb4c15
}<|MERGE_RESOLUTION|>--- conflicted
+++ resolved
@@ -1,7 +1,10 @@
 package org.jbehave.core;
 
+import org.apache.commons.lang.builder.ToStringBuilder;
+import org.apache.commons.lang.builder.ToStringStyle;
+
 public class StoryRunnerMode {
-<<<<<<< HEAD
+	
 	private boolean batch;
 	private boolean skip;
 	private boolean ignoreFailureInStories;
@@ -21,25 +24,6 @@
 		this.ignoreFailureInReports = ignoreFailureInReports;
 		this.renderReportsAfterStories = renderReportsAfterStories;
 	}
-=======
-    private boolean batch;
-    private boolean skip;
-    private boolean ignoreFailureInStories;
-	private boolean ignoreFailureInReports;
-	private boolean renderReportsAfterStories;
-
-    public StoryRunnerMode() {
-        this(false, false, false, false, true);
-    }
-    
-    public StoryRunnerMode(boolean batch, boolean skip, boolean ignoreFailureInStories, boolean ignoreFailureInReports, boolean renderReportsAfterStories) {
-        this.batch = batch;
-        this.skip = skip;
-        this.ignoreFailureInStories = ignoreFailureInStories;
-		this.ignoreFailureInReports = ignoreFailureInReports;
-		this.renderReportsAfterStories = renderReportsAfterStories;
-    }
->>>>>>> d4bb4c15
 
 	public boolean batch() {
 		return batch;
@@ -49,15 +33,9 @@
 		return skip;
 	}
 
-<<<<<<< HEAD
 	public boolean ignoreFailureInStories() {
 		return ignoreFailureInStories;
 	}
-=======
-    public boolean ignoreFailureInStories() {
-        return ignoreFailureInStories;
-    }
->>>>>>> d4bb4c15
 
 	public boolean ignoreFailureInReports() {
 		return ignoreFailureInReports;
@@ -66,7 +44,6 @@
 	public boolean renderReportsAfterStories() {
 		return renderReportsAfterStories;
 	}
-<<<<<<< HEAD
 
 	public void doBatch(boolean batch) {
 		this.batch = batch;
@@ -87,7 +64,10 @@
 	public void doRenderReportsAfterStories(boolean renderReportsAfterStories) {
 		this.renderReportsAfterStories = renderReportsAfterStories;
 	}
+	
+	@Override
+	public String toString() {
+		return ToStringBuilder.reflectionToString(this, ToStringStyle.SHORT_PREFIX_STYLE);
+	}
 
-=======
->>>>>>> d4bb4c15
 }